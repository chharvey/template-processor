# template-processor
A lightweight class for generating markup from a template and some data.


## Install
```bash
npm install template-processor
```


## Example

Given the following document,

```html
<!doctype html>
<html>
<body>
<template>
	<a href="{{ url }}">{{ text }}</a>
</template>
</body>
</html>
```

The code below (JavaScript or Typescript) will append the following markup to the body.

```html
<a href="https://www.example.com/" rel="external">AN EXAMPLE</a>
```

API:

1. Import the `Processor` class.
2. The constructor’s `instructions` argument must be a function returning `void`.
3. The constructor’s `instructions_async` argument, if provided, must be an asynchronous function returning a `Promise<void>`.
	(If providing `instructions_async`, the `instructions` argument is still required. It could be an empty function or a fallback to the async.)
4. The `process` instance method returns a `DocumentFragment`.
5. The asynchronous `processAsync` instance method returns a `Promise<DocumentFragment>`.

### JavaScript
<<<<<<< HEAD
```js
// import the module
const { Processor } = require('template-processor')

// get your own template & write your own instructions
let template = document.querySelector('template')
function instructions(frag, data, opts) {
	frag.querySelector('a').href        = data.url
	frag.querySelector('a').textContent = (opts.uppercase) ? data.text.toUpperCase() : data.text
	if (data.url.slice(0,4) === 'http') {
		frag.querySelector('a').setAttribute('rel', 'external')
=======

1. Import the module.
	```js
	const { Processor } = require('template-processor')
	```

2. Get your own template & write your own instructions.
	```js
	let template = document.querySelector('template')
	function instructions(frag, data, opts) {
		frag.querySelector('a').href        = data.url
		frag.querySelector('a').textContent = (opts.uppercase) ? data.text.toUpperCase() : data.text
		if (data.url.slice(0,4) === 'http') {
			frag.querySelector('a').setAttribute('rel', 'external')
		}
>>>>>>> 1aa87e5b
	}
	```
	If your instructions uses I/O, you can write an asynchronous function.
	Note that this function must not take promises as arguments.
	```js
	async function instructionsAsync(frag, data, opts) {
		await doSomeAsyncStuff();
	}
	```

3. Construct a new processor with the stuff you wrote
	(optionally provide the async instructions).
	```js
	let my_processor = new Processor(template, instructions)
	my_processor = new Processor(template, instructions, instructionsAsync)
	```

4. Process some data (synchronously or asynchronously).
	```js
	let snippet = my_processor.process({
		url: 'https://www.example.com/',
		text: 'an example',
	}, { uppercase: true })
	document.body.append(snippet)

	my_processor.processAsync({
		url: 'https://www.example.com/',
		text: 'an example',
	}, { uppercase: true }).then((snippet) => {
		document.body.append(snippet)
	})
	```
	You can also pass in promises for the data and options.
	Here’s where the promises will be awaited.
	```js
	my_processor.processAsync(Promise.resolve({
		url: 'https://www.example.com/',
		text: 'an example',
	}), Promise.resolve({ uppercase: true })).then((snippet) => {
		document.body.append(snippet)
	})
	```

### TypeScript
<<<<<<< HEAD
```ts
// import the module
import { Processor } from 'template-processor'

// get your own template & write your own instructions
type DataType = { url: string; text: string; }
type OptsType = { uppercase?: boolean; }
let template: HTMLTemplateElement = document.querySelector('template') !
function instructions(frag: DocumentFragment, data: DataType, opts: OptsType): void {
	frag.querySelector('a').href        = data.url
	frag.querySelector('a').textContent = (opts.uppercase) ? data.text.toUpperCase() : data.text
	if (data.url.slice(0,4) === 'http') {
		frag.querySelector('a').setAttribute('rel', 'external')
=======

1. Import the module.
	```ts
	import { Processor } from 'template-processor'
	```

2. Get your own template & write your own instructions.
	```ts
	type DataType = { url: string; text: string; }
	type OptsType = { uppercase?: boolean; }

	let template: HTMLTemplateElement = document.querySelector('template') !
	function instructions(frag: DocumentFragment, data: DataType, opts: OptsType): void {
		frag.querySelector('a').href        = data.url
		frag.querySelector('a').textContent = (opts.uppercase) ? data.text.toUpperCase() : data.text
		if (data.url.slice(0,4) === 'http') {
			frag.querySelector('a').setAttribute('rel', 'external')
		}
>>>>>>> 1aa87e5b
	}
	```
	If your instructions uses I/O, you can write an asynchronous function.
	Note that this function must not take promises as arguments.
	```ts
	async function instructionsAsync(frag: DocumentFragment, data: DataType, opts: OptsType): Promise<void> {
		await doSomeAsyncStuff();
	}
	```

3. Construct a new processor with the stuff you wrote
	(optionally provide the async instructions).
	```ts
	let my_processor: Processor<DataType, OptsType> = new Processor(template, instructions)
	my_processor = new Processor(template, instructions, instructionsAsync)
	```

4. Process some data (synchronously or asynchronously).
	```ts
	let snippet: DocumentFragment = my_processor.process({
		url: 'https://www.example.com/',
		text: 'an example',
	}, { uppercase: true })
	document.body.append(snippet)

	my_processor.processAsync({
		url: 'https://www.example.com/',
		text: 'an example',
	}, { uppercase: true }).then((snippet) => {
		document.body.append(snippet)
	})
	```
	You can also pass in promises for the data and options.
	Here’s where the promises will be awaited.
	```ts
	let data: Promise<DataType> = Promise.resolve({
		url: 'https://www.example.com/',
		text: 'an example',
	})
	let opts: Promise<OptsType> = Promise.resolve({ uppercase: true })
	my_processor.processAsync(data, opts).then((snippet) => {
		document.body.append(snippet)
	})
	```


## Whole Document Example

Sometimes you don’t have a `<template>` element, or you have an entire document to process,
including for example a `<head>` element or attributes on the `<html>` or `<body>` elements.
Template elements may only contain flow content, so we cannot process document content
or metadata content in the same way.

Starting in v2, we can process ‘templates’ of Document objects.
The *static* methods `Processor.process` and `Processor.processAsync`
may now take and return a `Document` object (in addition to `DocumentFragment`).

Note that in these examples, we are not constructing a new Processor object, but simply using static methods.

API:

1. Import the `Processor` class.
2. The `instructions` argument must be a function returning `void`.
3. The `instructions_async` argument must be an asynchronous function returning a `Promise<void>`.
4. The `Processor.process` static method returns a `Document` or `DocumentFragment`, depending on the first argument.
5. The asynchronous `Processor.processAsync` static method returns a `Promise<Document>` or `Promise<DocumentFragment>`, depending on the first argument.


### JavaScript
```js
// import the module
const { Processor } = require('template-processor')

// get your own document & write your own instructions
let document;
function instructions(doc, data, opts) {
	doc.querySelector('a').href        = data.url
	doc.querySelector('a').textContent = (opts.uppercase) ? data.text.toUpperCase() : data.text
	if (data.url.slice(0,4) === 'http') {
		doc.querySelector('a').setAttribute('rel', 'external')
	}
}
// if your instructions uses I/O, you can write an asynchronous function
async function instructionsAsync(doc, data, opts) {
	await doSomeAsyncStuff();
}

// process some data synchronously
// Since a `Document` object is passed, the modified `Document` is returned.
// If a `DocumentFragment` object were passed, it would return that modified `DocumentFragment`.
let output = Processor.process(document, instructions, {
	url: 'https://www.example.com/',
	text: 'an example',
}, { uppercase: true })
fs.writeFileSync('output.html', output.toString(), 'utf8')

// process some data asynchronously
Processor.processAsync(document, instructionsAsync, {
	url: 'https://www.example.com/',
	text: 'an example',
}, { uppercase: true }).then((output) => {
	return util.promisify(fs.writeFile)('output.html', output.toString(), 'utf8')
})

// you can also pass in Promises for the data and options
Processor.processAsync(document, instructionsAsync, Promise.resolve({
	url: 'https://www.example.com/',
	text: 'an example',
}), Promise.resolve({ uppercase: true })).then((output) => {
	return util.promisify(fs.writeFile)('output.html', output.toString(), 'utf8')
})
```

### TypeScript
```ts
// import the module
import { Processor } from 'template-processor'

// get your own document & write your own instructions
type DataType = { url: string; text: string; }
type OptsType = { uppercase?: boolean; }
let document: Document;
function instructions(doc: Document, data: DataType, opts: OptsType): void {
	doc.querySelector('a').href        = data.url
	doc.querySelector('a').textContent = (opts.uppercase) ? data.text.toUpperCase() : data.text
	if (data.url.slice(0,4) === 'http') {
		doc.querySelector('a').setAttribute('rel', 'external')
	}
}
// if your instructions uses I/O, you can write an asynchronous function
async function instructionsAsync(doc: Document, data: DataType, opts: OptsType): Promise<void> {
	await doSomeAsyncStuff();
}

// process some data synchronously
// Since a `Document` object is passed, the modified `Document` is returned.
// If a `DocumentFragment` object were passed, it would return that modified `DocumentFragment`.
let output: Document = Processor.process(document, instructions, {
	url: 'https://www.example.com/',
	text: 'an example',
}, { uppercase: true })
fs.writeFileSync('output.html', output.toString(), 'utf8')

// process some data asynchronously
Processor.processAsync(document, instructionsAsync, {
	url: 'https://www.example.com/',
	text: 'an example',
}, { uppercase: true }).then((output) => {
	return util.promisify(fs.writeFile)('output.html', output.toString(), 'utf8')
})

// you can also pass in Promises for the data and options
let data: Promise<DataType> = Promise.resolve({
	url: 'https://www.example.com/',
	text: 'an example',
})
let opts: Promise<OptsType> = Promise.resolve({ uppercase: true })
Processor.processAsync(document, instructionsAsync, data, opts).then((output) => {
	return util.promisify(fs.writeFile)('output.html', output.toString(), 'utf8')
})
```


## Why?

The point is to have one template and one instruction, but tons of data.

```js
let dataset = [
	{ "name": "twitter" , "url": "//twitter.com/god"    , "text": "Follow God on Twitter"        },
	{ "name": "google"  , "url": "//plus.google.com/god", "text": "Follow God on Google+"        },
	{ "name": "facebook", "url": "//facebook.com/god"   , "text": "Like God on Facebook"         },
	{ "name": "linkedin", "url": "//linkedin.com/god"   , "text": "Connect with God on LinkedIn" },
	{ "name": "youtube" , "url": "//youtube.com/god"    , "text": "Watch God on YouTube"         },
	// even more and more
]
// or it could be a promise:
dataset = Promise.resolve([
	{ "name": "twitter" , "url": "//twitter.com/god"    , "text": "Follow God on Twitter"        },
	// even more and more
])

const document = createDocument`
<html>
<body>
<h1>Social Media Links</h1>
<ul class="c-LinkList">
	<template>
		<li class="c-LinkList__Item">
			<a class="c-LinkList__Link" href="{{ url }}">
				<i class="{{ name }}"></i>
				<slot name="text">{{ text }}</slot>
			</a>
		</li>
	</template>
</ul>
</body>
</html>
`
```

Synchronously:
```js
let processor = new Processor(document.querySelector('ul > template'), (frag, data, opts) => {
	frag.querySelector('a.c-LinkList__Link').href        = data.url
	frag.querySelector('i'                 ).className   = `icon icon-${data.name}`
	frag.querySelector('slot[name="text"]' ).textContent = data.text
})

document.querySelector('ul').append(...dataset.map((data) => processor.process(data)))
```

Asynchronously:
```js
let processor = new Processor(document.querySelector('ul > template'), () => {}, async (frag, data, opts) => {
	await doSomeAsyncStuff();
	frag.querySelector('a.c-LinkList__Link').href        = data.url
	frag.querySelector('i'                 ).className   = `icon icon-${data.name}`
	frag.querySelector('slot[name="text"]' ).textContent = data.text
})

// with promises:
dataset.then((datapoints) =>
	Promise.all(datapoints.map((data) => processor.processAsync(data)))
).then((frags) =>
	document.querySelector('ul').append(...frags)
)

// with await:
document.querySelector('ul').append(
	...await Promise.all((await dataset).map((data) => processor.processAsync(data)))
)
```

Starting in v1.2, we can do the above much more efficiently with two new static methods:
`Processor.populateList` and `Processor.populateListAsync`.
They check for a `<template>` inside the list and ensure it has the correct markup structure.

Synchronously:
```js
Processor.populateList(document.querySelector('ul'), (frag, data, opts) => {
	frag.querySelector('a.c-LinkList__Link').href        = data.url
	frag.querySelector('i'                 ).className   = `icon icon-${data.name}`
	frag.querySelector('slot[name="text"]' ).textContent = data.text
}, dataset)
```

Asynchronously:
```js
Processor.populateListAsync(document.querySelector('ul'), async (frag, data, opts) => {
	await doSomeAsyncStuff();
	frag.querySelector('a.c-LinkList__Link').href        = data.url
	frag.querySelector('i'                 ).className   = `icon icon-${data.name}`
	frag.querySelector('slot[name="text"]' ).textContent = data.text
}, Promise.resolve(dataset))
```<|MERGE_RESOLUTION|>--- conflicted
+++ resolved
@@ -39,19 +39,6 @@
 5. The asynchronous `processAsync` instance method returns a `Promise<DocumentFragment>`.
 
 ### JavaScript
-<<<<<<< HEAD
-```js
-// import the module
-const { Processor } = require('template-processor')
-
-// get your own template & write your own instructions
-let template = document.querySelector('template')
-function instructions(frag, data, opts) {
-	frag.querySelector('a').href        = data.url
-	frag.querySelector('a').textContent = (opts.uppercase) ? data.text.toUpperCase() : data.text
-	if (data.url.slice(0,4) === 'http') {
-		frag.querySelector('a').setAttribute('rel', 'external')
-=======
 
 1. Import the module.
 	```js
@@ -67,7 +54,6 @@
 		if (data.url.slice(0,4) === 'http') {
 			frag.querySelector('a').setAttribute('rel', 'external')
 		}
->>>>>>> 1aa87e5b
 	}
 	```
 	If your instructions uses I/O, you can write an asynchronous function.
@@ -112,21 +98,6 @@
 	```
 
 ### TypeScript
-<<<<<<< HEAD
-```ts
-// import the module
-import { Processor } from 'template-processor'
-
-// get your own template & write your own instructions
-type DataType = { url: string; text: string; }
-type OptsType = { uppercase?: boolean; }
-let template: HTMLTemplateElement = document.querySelector('template') !
-function instructions(frag: DocumentFragment, data: DataType, opts: OptsType): void {
-	frag.querySelector('a').href        = data.url
-	frag.querySelector('a').textContent = (opts.uppercase) ? data.text.toUpperCase() : data.text
-	if (data.url.slice(0,4) === 'http') {
-		frag.querySelector('a').setAttribute('rel', 'external')
-=======
 
 1. Import the module.
 	```ts
@@ -145,7 +116,6 @@
 		if (data.url.slice(0,4) === 'http') {
 			frag.querySelector('a').setAttribute('rel', 'external')
 		}
->>>>>>> 1aa87e5b
 	}
 	```
 	If your instructions uses I/O, you can write an asynchronous function.
