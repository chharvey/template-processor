# template-processor
A lightweight class for generating markup from a template and some data.

## Install
```bash
npm install template-processor
```

## Example

Given the following document,

```html
<!doctype html>
<html>
<body>
<template>
	<a href="{{ url }}">{{ text }}</a>
</template>
</body>
</html>
```

The code below (JavaScript or Typescript) will append the following markup to the body.

```html
<a href="https://www.example.com/" rel="external">AN EXAMPLE</a>
```

API:

1. Import the `Processor` class.
2. The constructor’s `instructions` argument must be a function returning `void`.
3. The `process` method returns a `DocumentFragment`.

### JavaScript
```js
// import the module
const {Processor} = require('template-processor')

// get your own template & write your own instructions
let template = document.querySelector('template')
function instructions(frag, data, opts) {
	frag.querySelector('a').href        = data.url
	frag.querySelector('a').textContent = (opts.uppercase) ? data.text.toUpperCase() : data.text
	if (data.url.slice(0,4) === 'http') {
		frag.querySelector('a').setAttribute('rel', 'external')
	}
}

// construct a new processor with the stuff you wrote
let my_processor = new Processor(template, instructions)

// process some data.
let snippet_to_append = my_processor.process({
	url: 'https://www.example.com/',
	text: 'an example',
}, { uppercase: true })

document.body.append(snippet_to_append)
```

### TypeScript
```ts
// import the module
import {Processor} from 'template-processor'

// get your own template & write your own instructions
type DataType = { url: string; text: string; }
type OptsType = { uppercase?: boolean; }
let template: HTMLTemplateElement = document.querySelector('template') !
function instructions(frag: DocumentFragment, data: DataType, opts: OptsType): void {
	frag.querySelector('a').href        = data.url
	frag.querySelector('a').textContent = (opts.uppercase) ? data.text.toUpperCase() : data.text
	if (data.url.slice(0,4) === 'http') {
		frag.querySelector('a').setAttribute('rel', 'external')
	}
}

// construct a new processor with the stuff you wrote
let my_processor: Processor<DataType, OptsType> = new Processor(template, instructions)

// process some data.
let snippet_to_append: DocumentFragment = my_processor.process({
	url: 'https://www.example.com/',
	text: 'an example',
}, { uppercase: true })

document.body.append(snippet_to_append)
```

<<<<<<< HEAD

## Async Example

Asynchronous processing is available.

1. Import the `ProcessorAsync` class.
2. The constructor’s `instructions` argument may be an async function returning a `Promise<void>`.
3. The `ProcessorAsync#process` method is also async, returning a `Promise<DocumentFragment>`.

### JavaScript
```js
const {ProcessorAsync} = require('template-processor')

async function instructions(frag, data, opts) {
	await doSomeAsyncStuff();
}
let my_processor = new ProcessorAsync(template, instructions)

my_processor.process(data, opts).then((docfrag) => document.body.append(docfrag))
```

### TypeScript
```ts
import {ProcessorAsync} from 'template-processor'

async function instructions(frag: DocumentFragment, data: DataType, opts: OptsType): Promise<void> {
	await doSomeAsyncStuff();
}
let my_processor: Processor<DataType, OptsType> = new ProcessorAsync(template, instructions)

my_processor.process(data, opts).then((docfrag) => document.body.append(docfrag))
=======
## Why?

The point is to have one template and one instruction, but tons of data.

```js
const dataset = [
	{ "name": "twitter" , "url": "//twitter.com/god"    , "text": "Follow God on Twitter"        },
	{ "name": "google"  , "url": "//plus.google.com/god", "text": "Follow God on Google+"        },
	{ "name": "facebook", "url": "//facebook.com/god"   , "text": "Like God on Facebook"         },
	{ "name": "linkedin", "url": "//linkedin.com/god"   , "text": "Connect with God on LinkedIn" },
	{ "name": "youtube" , "url": "//youtube.com/god"    , "text": "Watch God on YouTube"         },
	// even more and more
]
const document = createDocument`
<html>
<body>
<h1>Social Media Links</h1>
<ul class="c-LinkList">
	<template>
		<li class="c-LinkList__Item">
			<a class="c-LinkList__Link" href="{{ url }}">
				<i class="{{ name }}"></i>
				<slot name="text">{{ text }}</slot>
			</a>
		</li>
	</template>
</ul>
</body>
</html>
`
let processor = new Processor(document.querySelector('ul > template'), (frag, data, opts) => {
	frag.querySelector('a.c-LinkList__Link').href        = data.url
	frag.querySelector('i'                 ).className   = `icon icon-${data.name}`
	frag.querySelector('slot[name="text"]' ).textContent = data.text
})
document.querySelector('ul').append(...dataset.map((data) => processor.process(data)))
>>>>>>> 4bd635e2
```<|MERGE_RESOLUTION|>--- conflicted
+++ resolved
@@ -1,10 +1,12 @@
 # template-processor
 A lightweight class for generating markup from a template and some data.
+
 
 ## Install
 ```bash
 npm install template-processor
 ```
+
 
 ## Example
 
@@ -89,7 +91,6 @@
 document.body.append(snippet_to_append)
 ```
 
-<<<<<<< HEAD
 
 ## Async Example
 
@@ -120,8 +121,10 @@
 }
 let my_processor: Processor<DataType, OptsType> = new ProcessorAsync(template, instructions)
 
-my_processor.process(data, opts).then((docfrag) => document.body.append(docfrag))
-=======
+my_processor.process(data, opts).then((docfrag: DocumentFragment) => document.body.append(docfrag))
+```
+
+
 ## Why?
 
 The point is to have one template and one instruction, but tons of data.
@@ -158,5 +161,4 @@
 	frag.querySelector('slot[name="text"]' ).textContent = data.text
 })
 document.querySelector('ul').append(...dataset.map((data) => processor.process(data)))
->>>>>>> 4bd635e2
 ```