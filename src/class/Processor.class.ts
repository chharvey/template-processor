/**
 * A processing function specifies how to transform a template into markup.
 *
 * This function modifies a given document or document fragment, filling it in with given data.
 * Additionally it may use any rendering options passed.
 * It *should not* have a `this` context, and it *should not* have a return value.
 *
 * If this function does have a `this` context, a `this_arg` may be passed to
 * {@link Processor.process} or {@link Processor#process}.
 * Any return value of the function does nothing.
 *
 * @param   <S> the type of content to process
 * @param   <T> the type of the data to fill when processing
 * @param   <U> the type of the processing options object
 * @param   frag the document or document fragment to process
 * @param   data the data to fill the content when processing
 * @param   opts additional processing options
 */
export type ProcessingFunction<S extends Document|DocumentFragment, T, U extends object> = (this: any, frag: S, data: T, opts: U) => void
/**
 * Asynchronous {@link ProcessingFunction}.
 * @param   <S> the type of content to process
 * @param   <T> the type of the data to fill when processing
 * @param   <U> the type of the processing options object
 * @param   frag the document or document fragment to process
 * @param   data the data to fill the content upon rendering
 * @param   options additional processing options
 */
export type ProcessingFunctionAsync<S extends Document|DocumentFragment, T, U extends object> = (this: any, frag: S, data: T, opts: U) => Promise<void>


/**
 * A Processor stores processing operations for a template and a processing function.
 * @param   <T> the type of the data to fill when processing
 * @param   <U> the type of the processing options object
 */
export default class Processor<T, U extends object> {
	/**
	 * Process a document or document fragment with some data, and return the same content, modified.
	 *
	 * This method is equivalent to {@link Processor#process}, but useful if you have
	 * a whole document, or a document fragment but no `<template>` element to which it belongs.
	 * @param   <S>          the type of content to process
	 * @param   <V>          the type of the data to fill when processing
	 * @param   <W>          the type of the processing options object
	 * @param   frag         the document or document fragment to process
	 * @param   instructions the processing function to use, taking `frag` as an argument
	 * @param   data         the data to fill the content when processing
	 * @param   options      additional processing options
	 * @param   this_arg     the `this` context, if any, in which the instructions is called
	 * @returns the processed content (modified)
	 */
	static process<S extends Document|DocumentFragment, V, W extends object>(frag: S, instructions: ProcessingFunction<S, V, W>, data: V, options: W = ({} as W), this_arg: unknown = null): S {
		instructions.call(this_arg, frag, data, options)
		return frag
	}
	/**
	 * Asynchronous {@link Processor.process}.
	 * @param   <S>          the type of content to process
	 * @param   <V>          the type of the data to fill when processing
	 * @param   <W>          the type of the processing options object
	 * @param   frag         the document or document fragment to process
	 * @param   instructions the processing function to use, taking `frag` as an argument
	 * @param   data         the data to fill the content when processing
	 * @param   options      additional processing options
	 * @param   this_arg     the `this` context, if any, in which the instructions is called
	 * @returns the processed content (modified)
	 */
<<<<<<< HEAD
	static async processAsync<S extends Document|DocumentFragment, V, W extends object>(frag: S, instructions: ProcessingFunctionAsync<S, V, W>, data: V, options: W = ({} as W), this_arg: unknown = null): Promise<S> {
		await instructions.call(this_arg, frag, data, options)
=======
	static async processAsync<V, W extends object>(frag: DocumentFragment, instructions: ProcessingFunctionAsync<V, W>, data: V|Promise<V>, options: W|Promise<W> = ({} as W), this_arg: unknown = null): Promise<DocumentFragment> {
		await instructions.call(this_arg, frag, await data, await options)
>>>>>>> b2f6f4c7
		return frag
	}


	/**
	 * This object’s template, which is to be processed.
	 */
	private readonly _TEMPLATE: HTMLTemplateElement;
	/**
	 * This object’s processing function, which contains instructions for processing the template.
	 */
	private readonly _INSTRUCTIONS: ProcessingFunction<DocumentFragment, T, U>;
	/**
	 * Asynchronous {@link Processor#_INSTRUCTIONS}.
	 */
	private readonly _INSTRUCTIONS_ASYNC: ProcessingFunctionAsync<DocumentFragment, T, U>|null;

	/**
	 * Construct a new Processor object.
	 * @param template           the template to process
	 * @param instructions       the processing function to use
	 * @param instructions_async an alternative processing function, asynchronous
	 */
	constructor(template: HTMLTemplateElement, instructions: ProcessingFunction<DocumentFragment, T, U>, instructions_async: ProcessingFunctionAsync<DocumentFragment, T, U>|null = null) {
		this._TEMPLATE           = template
		this._INSTRUCTIONS       = instructions
		this._INSTRUCTIONS_ASYNC = instructions_async
	}

	/**
	 * Process this component’s template with some data, and return the resulting fragment.
	 * @param   data     the data to fill the content when processing
	 * @param   options  additional processing options
	 * @param   this_arg the `this` context, if any, in which this object’s instructions is called
	 * @returns the processed output
	 */
	process(data: T, options?: U, this_arg?: unknown): DocumentFragment {
		if (this._INSTRUCTIONS_ASYNC !== null) {
			console.warn('An asynchronous instruction is available; did you mean to call `processAsync()`?')
		}
		let frag: DocumentFragment = this._TEMPLATE.content.cloneNode(true) as DocumentFragment // NB{LINK} https://dom.spec.whatwg.org/#dom-node-clonenode
		return Processor.process(frag, this._INSTRUCTIONS, data, options, this_arg)
	}
	/**
	 * Asynchronous {@link Processor#process}.
	 * @param   data     the data to fill the content when processing
	 * @param   options  additional processing options
	 * @param   this_arg the `this` context, if any, in which this object’s instructions is called
	 * @returns the processed output
	 */
	async processAsync(data: T|Promise<T>, options?: U|Promise<U>, this_arg?: unknown): Promise<DocumentFragment> {
		if (this._INSTRUCTIONS_ASYNC === null) {
			console.warn('No asynchronous instructions found. Executing synchronous instructions instead…')
			return this.process(await data, await options, this_arg)
		}
		let frag: DocumentFragment = this._TEMPLATE.content.cloneNode(true) as DocumentFragment // NB{LINK} https://dom.spec.whatwg.org/#dom-node-clonenode
		return Processor.processAsync(frag, this._INSTRUCTIONS_ASYNC, data, options, this_arg)
	}
}<|MERGE_RESOLUTION|>--- conflicted
+++ resolved
@@ -66,13 +66,8 @@
 	 * @param   this_arg     the `this` context, if any, in which the instructions is called
 	 * @returns the processed content (modified)
 	 */
-<<<<<<< HEAD
-	static async processAsync<S extends Document|DocumentFragment, V, W extends object>(frag: S, instructions: ProcessingFunctionAsync<S, V, W>, data: V, options: W = ({} as W), this_arg: unknown = null): Promise<S> {
-		await instructions.call(this_arg, frag, data, options)
-=======
-	static async processAsync<V, W extends object>(frag: DocumentFragment, instructions: ProcessingFunctionAsync<V, W>, data: V|Promise<V>, options: W|Promise<W> = ({} as W), this_arg: unknown = null): Promise<DocumentFragment> {
+	static async processAsync<S extends Document|DocumentFragment, V, W extends object>(frag: S, instructions: ProcessingFunctionAsync<S, V, W>, data: V|Promise<V>, options: W|Promise<W> = ({} as W), this_arg: unknown = null): Promise<S> {
 		await instructions.call(this_arg, frag, await data, await options)
->>>>>>> b2f6f4c7
 		return frag
 	}
 
