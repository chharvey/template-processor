/**
 * A processing function specifies how to transform a template into markup.
 *
 * This function modifies a given document or document fragment, filling it in with given data.
 * Additionally it may use any rendering options passed.
 * It *should not* have a `this` context, and it *should not* have a return value.
 *
 * If this function does have a `this` context, a `this_arg` may be passed to
 * {@link Processor.process} or {@link Processor#process}.
 * Any return value of the function does nothing.
 *
 * @typeparam S  the type of content to process
 * @typeparam T  the type of the data to fill when processing
 * @typeparam U  the type of the processing options object
 * @param   frag the document or document fragment to process
 * @param   data the data to fill the content when processing
 * @param   opts additional processing options
 */
<<<<<<< HEAD
export type ProcessingFunction<S extends Document | DocumentFragment, T, U extends object = object> = (frag: S, data: T, opts: U) => void
=======
export type ProcessingFunction<T, U extends object = object> = (frag: DocumentFragment, data: T, opts: U) => void
>>>>>>> 5e03e414
/**
 * Asynchronous {@link ProcessingFunction}.
 * @typeparam S  the type of content to process
 * @typeparam T  the type of the data to fill when processing
 * @typeparam U  the type of the processing options object
 * @param   frag the document or document fragment to process
 * @param   data the data to fill the content upon rendering
 * @param   opts additional processing options
 */
<<<<<<< HEAD
export type ProcessingFunctionAsync<S extends Document | DocumentFragment, T, U extends object = object> = (frag: S, data: T, opts: U) => Promise<void>
=======
export type ProcessingFunctionAsync<T, U extends object = object> = (frag: DocumentFragment, data: T, opts: U) => Promise<void>
>>>>>>> 5e03e414


/**
 * A Processor stores processing operations for a template and a processing function.
 * @typeparam T the type of the data to fill when processing
 * @typeparam U the type of the processing options object
 */
export default class Processor<T, U extends object = object> {
	/**
	 * Process a document or document fragment with some data, and return the same content, modified.
	 *
	 * This method is equivalent to {@link Processor#process}, but useful if you have
	 * a whole document, or a document fragment but no `<template>` element to which it belongs.
	 * @typeparam S          the type of content to process
	 * @typeparam V          the type of the data to fill when processing
	 * @typeparam W          the type of the processing options object
	 * @param   frag         the document or document fragment to process
	 * @param   instructions the processing function to use, taking `frag` as an argument
	 * @param   data         the data to fill the content when processing
	 * @param   options      additional processing options
	 * @returns the processed content (modified)
	 */
<<<<<<< HEAD
	static process<S extends Document | DocumentFragment, V, W extends object = object>(
		frag:         S,
		instructions: ProcessingFunction<S, V, W>,
		data:         V,
		options:      W = ({} as W),
	): S {
		instructions(frag, data, options)
=======
	static process<V, W extends object = object>(frag: DocumentFragment, instructions: ProcessingFunction<V, W>, data: V, options: W = ({} as W), this_arg: unknown = null): DocumentFragment {
		instructions.call(this_arg, frag, data, options)
>>>>>>> 5e03e414
		return frag
	}
	/**
	 * Asynchronous {@link Processor.process}.
	 * @typeparam S          the type of content to process
	 * @typeparam V          the type of the data to fill when processing
	 * @typeparam W          the type of the processing options object
	 * @param   frag         the document or document fragment to process
	 * @param   instructions the processing function to use, taking `frag` as an argument
	 * @param   data         the data to fill the content when processing
	 * @param   options      additional processing options
	 * @returns the processed content (modified)
	 */
<<<<<<< HEAD
	static async processAsync<S extends Document | DocumentFragment, V, W extends object = object>(
		frag:         S,
		instructions: ProcessingFunctionAsync<S, V, W>,
		data:         V | Promise<V>,
		options:      W | Promise<W> = ({} as W),
	): Promise<S> {
		await instructions(frag, await data, await options)
=======
	static async processAsync<V, W extends object = object>(frag: DocumentFragment, instructions: ProcessingFunctionAsync<V, W>, data: V|Promise<V>, options: W|Promise<W> = ({} as W), this_arg: unknown = null): Promise<DocumentFragment> {
		await instructions.call(this_arg, frag, await data, await options)
>>>>>>> 5e03e414
		return frag
	}

	/**
	 * Populate a list or sequence of similar elements with items containing data.
	 *
	 * This method appends items to the end of the list.
	 * The items are the result of rendering the given data.
	 * In order to determine how the data is rendered, the given list must have
	 * a `<template>` child, which in turn has a valid content model.
	 *
	 * Notes:
	 * - The list element may contain multiple `<template>` children, but this method uses only the first one.
	 * - The list element may also already have any number of children; they are not affected.
	 *
	 * Example:
	 * ```js
	 * const { document } = new jsdom.JSDOM(`
	 * <ol>
	 * 	<template>
	 * 		<li>
	 * 			<a href="{{ url }}">{{ text }}</a>
	 * 		</li>
	 * 	</template>
	 * </ol>
	 * `).window
	 * const dataset = [
	 * 	{ "url": "#0", "text": "Career Connections" },
	 * 	{ "url": "#1", "text": "Getting Licensed & Certified" },
	 * 	{ "url": "#2", "text": "Career resources" },
	 * 	{ "url": "#3", "text": "Code of Ethics" }
	 * ]
	 * const options = {
	 * 	suffix: ' &rarr;'
	 * }
	 * Processor.populateList(document.querySelector('ol'), (f, d, o) => {
	 * 	f.querySelector('a').href        = d.url
	 * 	f.querySelector('a').textContent = d.text + o.suffix
	 * }, dataset, options)
	 * ```
	 *
	 * @typeparam V          the type of the data to fill
	 * @typeparam W          the type of the `options` object
	 * @param   list         the list containing a template to process
	 * @param   instructions the processing function to use
	 * @param   dataset      the data to populate the list
	 * @param   options      additional processing options for all items
<<<<<<< HEAD
	 */
	static populateList<V, W extends object = object>(
		list:         HTMLElement,
		instructions: ProcessingFunction<DocumentFragment, V, W>,
		dataset:      V[],
		options?:     W,
	): void {
=======
	 * @param   this_arg     the `this` context, if any, in which the instructions is called
	 */
	static populateList<V, W extends object = object>(list: HTMLElement, instructions: ProcessingFunction<V, W>, dataset: ReadonlyArray<V>, options?: W, this_arg: unknown = null): void {
>>>>>>> 5e03e414
		const template: HTMLTemplateElement = checkDOM(list)
		const processor: Processor<V, W> = new Processor(template, instructions)
		list.append(...dataset.map((data) => processor.process(data, options)))
	}
	/**
	 * Asynchronous {@link Processor.populateList}
	 * @typeparam V          the type of the data to fill
	 * @typeparam W          the type of the `options` object
	 * @param   list         the list containing a template to process
	 * @param   instructions the processing function to use
	 * @param   dataset      the data to populate the list
	 * @param   options      additional processing options for all items
<<<<<<< HEAD
	 */
	static async populateListAsync<V, W extends object = object>(
		list:         HTMLElement,
		instructions: ProcessingFunctionAsync<DocumentFragment, V, W>,
		dataset:      V[] | Promise<V[]>,
		options?:     W | Promise<W>,
	): Promise<void> {
=======
	 * @param   this_arg     the `this` context, if any, in which the instructions is called
	 */
	static async populateListAsync<V, W extends object = object>(list: HTMLElement, instructions: ProcessingFunctionAsync<V, W>, dataset: ReadonlyArray<V> | Promise<ReadonlyArray<V>>, options?: W | Promise<W>, this_arg: unknown = null): Promise<void> {
>>>>>>> 5e03e414
		const template: HTMLTemplateElement = checkDOM(list)
		const processor: Processor<V, W> = new Processor(template, () => {}, instructions)
		list.append(...await Promise.all((await dataset).map((data) => processor.processAsync(data, options))))
	}


	/**
	 * This object’s template, which is to be processed.
	 */
	private readonly _TEMPLATE: HTMLTemplateElement;
	/**
	 * This object’s processing function, which contains instructions for processing the template.
	 */
	private readonly _INSTRUCTIONS: ProcessingFunction<DocumentFragment, T, U>;
	/**
	 * Asynchronous {@link Processor#_INSTRUCTIONS}.
	 */
	private readonly _INSTRUCTIONS_ASYNC: ProcessingFunctionAsync<DocumentFragment, T, U> | null;

	/**
	 * Construct a new Processor object.
	 * @param template           the template to process
	 * @param instructions       the processing function to use
	 * @param instructions_async an alternative processing function, asynchronous
	 */
	constructor (
		template: HTMLTemplateElement,
		instructions: ProcessingFunction<DocumentFragment, T, U>,
		instructions_async: ProcessingFunctionAsync<DocumentFragment, T, U> | null = null,
	) {
		this._TEMPLATE           = template
		this._INSTRUCTIONS       = instructions
		this._INSTRUCTIONS_ASYNC = instructions_async
	}

	/**
	 * Process this component’s template with some data, and return the resulting fragment.
	 * @typeparam T      the type of the data to fill
	 * @typeparam U      the type of the `options` object
	 * @param   data     the data to fill the content when processing
	 * @param   options  additional processing options
	 * @returns the processed output
	 */
	process(data: T, options?: U): DocumentFragment {
		if (this._INSTRUCTIONS_ASYNC !== null) {
			console.info('An asynchronous instruction is available; did you mean to call `processAsync()`?')
		}
		const frag: DocumentFragment = this._TEMPLATE.content.cloneNode(true) as DocumentFragment // NB{LINK} https://dom.spec.whatwg.org/#dom-node-clonenode
		return Processor.process(frag, this._INSTRUCTIONS, data, options)
	}
	/**
	 * Asynchronous {@link Processor#process}.
	 * @typeparam T      the type of the data to fill
	 * @typeparam U      the type of the `options` object
	 * @param   data     the data to fill the content when processing
	 * @param   options  additional processing options
	 * @returns the processed output
	 */
	async processAsync(data: T | Promise<T>, options?: U | Promise<U>): Promise<DocumentFragment> {
		if (this._INSTRUCTIONS_ASYNC === null) {
			console.warn('No asynchronous instructions found. Executing synchronous instructions instead…')
			return this.process(await data, await options)
		}
		const frag: DocumentFragment = this._TEMPLATE.content.cloneNode(true) as DocumentFragment // NB{LINK} https://dom.spec.whatwg.org/#dom-node-clonenode
		return Processor.processAsync(frag, this._INSTRUCTIONS_ASYNC, data, options)
	}
}


/**
 * Check the proper DOM structure of a `<template>` element within one of the following types of elements:
 * - `<ol>`
 * - `<ul>`
 * - `<table>`
 * - `<thead/tfoot/tbody>`
 * - `<tr>`
 * - `<dl>`
<<<<<<< HEAD
 *
 * For all types except `dl`, the `<template>` element must have exactly 1 child, which must be of a valid type.
 *
=======
 *
 * For all types except `dl`, the `<template>` element must have exactly 1 child, which must be of a valid type.
 *
>>>>>>> 5e03e414
 * For `dl` elements, the `<template>` must have at least 2 children, at least 1 `dt` and 1 `dd`,
 * and no other types of children, and all `dd` children must follow all `dt` children.
 *
 * @param   list : the list containing a template to validate
 * @returns the template if it passes all the tests
 * @throws  {ReferenceError} if the given list does not contain a `<template>`
 * @throws  {TypeError} if the `<template>` does not have valid children
 */
function checkDOM(list: HTMLElement): HTMLTemplateElement {
<<<<<<< HEAD
	const template: HTMLTemplateElement|null = list.querySelector('template')
	if (template === null) {
		throw new ReferenceError(`This <${list.tagName.toLowerCase()}> does not have a <template> descendant.`)
	}
	const child_tagname: string|null = new Map<string, string>([
		['ol'   , 'li'   ],
		['ul'   , 'li'   ],
		['table', 'tbody'],
		['thead', 'tr'   ],
		['tbody', 'tr'   ],
		['tfoot', 'tr'   ],
		['tr'   , 'td'   ],
		['dl'   , 'dt-dd'],
	]).get(list.tagName.toLowerCase()) || null
	if (child_tagname === null) {
		throw new TypeError(`<${list.tagName.toLowerCase()}> elements are not yet supported.`)
	} else if (child_tagname !== 'dt-dd') { // the element is a `ol/ul/table/thead/tfoot/tbody/tr`
		if (template.content.children.length !== 1) {
			throw new TypeError('The <template> must contain exactly 1 element.')
		}
		if (!template.content.children[0].matches(child_tagname)) {
			throw new TypeError(`The <template> must contain exactly 1 <${child_tagname}>.`)
		}
	} else { // the element is a `dl`
		if (template.content.children.length < 2) {
			throw new TypeError('The <template> must contain at least 2 elements.')
=======
	const template: HTMLTemplateElement | null = list.querySelector('template')
	if (template === null) {
		throw new ReferenceError(`This <${ list.tagName.toLowerCase() }> does not have a <template> descendant.`)
	}
	const child_tagname: string | null = new Map<string, string>([
		['ol',    'li'],
		['ul',    'li'],
		['table', 'tbody'],
		['thead', 'tr'],
		['tbody', 'tr'],
		['tfoot', 'tr'],
		['tr',    'td'],
		['dl',    'dt-dd'],
	]).get(list.tagName.toLowerCase()) || null
	if (child_tagname === null) {
		throw new TypeError(`<${ list.tagName.toLowerCase() }> elements are not yet supported.`)
	} else if (child_tagname !== 'dt-dd') { // the element is a `ol/ul/table/thead/tfoot/tbody/tr`
		if (template.content.children.length !== 1) {
			throw new TypeError(`The <template> must contain exactly 1 element.`)
		}
		if (!template.content.children[0].matches(child_tagname)) {
			throw new TypeError(`The <template> must contain exactly 1 <${ child_tagname }>.`)
		}
	} else { // the element is a `dl`
		if (template.content.children.length < 2) {
			throw new TypeError(`The <template> must contain at least 2 elements.`)
>>>>>>> 5e03e414
		}
		if (template.content.querySelector('dt') === null || template.content.querySelector('dd') === null) {
			throw new TypeError(`The <template> must contain at least 1 <dt> and at least 1 <dd>.`)
		}
		if ([...template.content.querySelectorAll('*')].some((el) => !el.matches('dt, dd'))) {
			throw new TypeError(`The <template> must only contain <dt> or <dd> elements.`)
		}
<<<<<<< HEAD
		if ([...template.content.children].indexOf(template.content.querySelector('dt:last-of-type') !) >= [...template.content.children].indexOf(template.content.querySelector('dd:first-of-type') !)) {
=======
		if (
			[...template.content.children].indexOf(template.content.querySelector('dt:last-of-type')!) >=
			[...template.content.children].indexOf(template.content.querySelector('dd:first-of-type')!)
		) {
>>>>>>> 5e03e414
			throw new TypeError(`All <dd> elements must follow all <dt> elements inside the <template>.`)
		}
	}
	return template
}<|MERGE_RESOLUTION|>--- conflicted
+++ resolved
@@ -16,11 +16,7 @@
  * @param   data the data to fill the content when processing
  * @param   opts additional processing options
  */
-<<<<<<< HEAD
 export type ProcessingFunction<S extends Document | DocumentFragment, T, U extends object = object> = (frag: S, data: T, opts: U) => void
-=======
-export type ProcessingFunction<T, U extends object = object> = (frag: DocumentFragment, data: T, opts: U) => void
->>>>>>> 5e03e414
 /**
  * Asynchronous {@link ProcessingFunction}.
  * @typeparam S  the type of content to process
@@ -30,11 +26,7 @@
  * @param   data the data to fill the content upon rendering
  * @param   opts additional processing options
  */
-<<<<<<< HEAD
 export type ProcessingFunctionAsync<S extends Document | DocumentFragment, T, U extends object = object> = (frag: S, data: T, opts: U) => Promise<void>
-=======
-export type ProcessingFunctionAsync<T, U extends object = object> = (frag: DocumentFragment, data: T, opts: U) => Promise<void>
->>>>>>> 5e03e414
 
 
 /**
@@ -57,7 +49,6 @@
 	 * @param   options      additional processing options
 	 * @returns the processed content (modified)
 	 */
-<<<<<<< HEAD
 	static process<S extends Document | DocumentFragment, V, W extends object = object>(
 		frag:         S,
 		instructions: ProcessingFunction<S, V, W>,
@@ -65,10 +56,6 @@
 		options:      W = ({} as W),
 	): S {
 		instructions(frag, data, options)
-=======
-	static process<V, W extends object = object>(frag: DocumentFragment, instructions: ProcessingFunction<V, W>, data: V, options: W = ({} as W), this_arg: unknown = null): DocumentFragment {
-		instructions.call(this_arg, frag, data, options)
->>>>>>> 5e03e414
 		return frag
 	}
 	/**
@@ -82,7 +69,6 @@
 	 * @param   options      additional processing options
 	 * @returns the processed content (modified)
 	 */
-<<<<<<< HEAD
 	static async processAsync<S extends Document | DocumentFragment, V, W extends object = object>(
 		frag:         S,
 		instructions: ProcessingFunctionAsync<S, V, W>,
@@ -90,10 +76,6 @@
 		options:      W | Promise<W> = ({} as W),
 	): Promise<S> {
 		await instructions(frag, await data, await options)
-=======
-	static async processAsync<V, W extends object = object>(frag: DocumentFragment, instructions: ProcessingFunctionAsync<V, W>, data: V|Promise<V>, options: W|Promise<W> = ({} as W), this_arg: unknown = null): Promise<DocumentFragment> {
-		await instructions.call(this_arg, frag, await data, await options)
->>>>>>> 5e03e414
 		return frag
 	}
 
@@ -141,19 +123,13 @@
 	 * @param   instructions the processing function to use
 	 * @param   dataset      the data to populate the list
 	 * @param   options      additional processing options for all items
-<<<<<<< HEAD
 	 */
 	static populateList<V, W extends object = object>(
 		list:         HTMLElement,
 		instructions: ProcessingFunction<DocumentFragment, V, W>,
-		dataset:      V[],
+		dataset:      ReadonlyArray<V>,
 		options?:     W,
 	): void {
-=======
-	 * @param   this_arg     the `this` context, if any, in which the instructions is called
-	 */
-	static populateList<V, W extends object = object>(list: HTMLElement, instructions: ProcessingFunction<V, W>, dataset: ReadonlyArray<V>, options?: W, this_arg: unknown = null): void {
->>>>>>> 5e03e414
 		const template: HTMLTemplateElement = checkDOM(list)
 		const processor: Processor<V, W> = new Processor(template, instructions)
 		list.append(...dataset.map((data) => processor.process(data, options)))
@@ -166,19 +142,13 @@
 	 * @param   instructions the processing function to use
 	 * @param   dataset      the data to populate the list
 	 * @param   options      additional processing options for all items
-<<<<<<< HEAD
 	 */
 	static async populateListAsync<V, W extends object = object>(
 		list:         HTMLElement,
 		instructions: ProcessingFunctionAsync<DocumentFragment, V, W>,
-		dataset:      V[] | Promise<V[]>,
+		dataset:      ReadonlyArray<V> | Promise<ReadonlyArray<V>>,
 		options?:     W | Promise<W>,
 	): Promise<void> {
-=======
-	 * @param   this_arg     the `this` context, if any, in which the instructions is called
-	 */
-	static async populateListAsync<V, W extends object = object>(list: HTMLElement, instructions: ProcessingFunctionAsync<V, W>, dataset: ReadonlyArray<V> | Promise<ReadonlyArray<V>>, options?: W | Promise<W>, this_arg: unknown = null): Promise<void> {
->>>>>>> 5e03e414
 		const template: HTMLTemplateElement = checkDOM(list)
 		const processor: Processor<V, W> = new Processor(template, () => {}, instructions)
 		list.append(...await Promise.all((await dataset).map((data) => processor.processAsync(data, options))))
@@ -256,15 +226,9 @@
  * - `<thead/tfoot/tbody>`
  * - `<tr>`
  * - `<dl>`
-<<<<<<< HEAD
  *
  * For all types except `dl`, the `<template>` element must have exactly 1 child, which must be of a valid type.
  *
-=======
- *
- * For all types except `dl`, the `<template>` element must have exactly 1 child, which must be of a valid type.
- *
->>>>>>> 5e03e414
  * For `dl` elements, the `<template>` must have at least 2 children, at least 1 `dt` and 1 `dd`,
  * and no other types of children, and all `dd` children must follow all `dt` children.
  *
@@ -274,34 +238,6 @@
  * @throws  {TypeError} if the `<template>` does not have valid children
  */
 function checkDOM(list: HTMLElement): HTMLTemplateElement {
-<<<<<<< HEAD
-	const template: HTMLTemplateElement|null = list.querySelector('template')
-	if (template === null) {
-		throw new ReferenceError(`This <${list.tagName.toLowerCase()}> does not have a <template> descendant.`)
-	}
-	const child_tagname: string|null = new Map<string, string>([
-		['ol'   , 'li'   ],
-		['ul'   , 'li'   ],
-		['table', 'tbody'],
-		['thead', 'tr'   ],
-		['tbody', 'tr'   ],
-		['tfoot', 'tr'   ],
-		['tr'   , 'td'   ],
-		['dl'   , 'dt-dd'],
-	]).get(list.tagName.toLowerCase()) || null
-	if (child_tagname === null) {
-		throw new TypeError(`<${list.tagName.toLowerCase()}> elements are not yet supported.`)
-	} else if (child_tagname !== 'dt-dd') { // the element is a `ol/ul/table/thead/tfoot/tbody/tr`
-		if (template.content.children.length !== 1) {
-			throw new TypeError('The <template> must contain exactly 1 element.')
-		}
-		if (!template.content.children[0].matches(child_tagname)) {
-			throw new TypeError(`The <template> must contain exactly 1 <${child_tagname}>.`)
-		}
-	} else { // the element is a `dl`
-		if (template.content.children.length < 2) {
-			throw new TypeError('The <template> must contain at least 2 elements.')
-=======
 	const template: HTMLTemplateElement | null = list.querySelector('template')
 	if (template === null) {
 		throw new ReferenceError(`This <${ list.tagName.toLowerCase() }> does not have a <template> descendant.`)
@@ -328,7 +264,6 @@
 	} else { // the element is a `dl`
 		if (template.content.children.length < 2) {
 			throw new TypeError(`The <template> must contain at least 2 elements.`)
->>>>>>> 5e03e414
 		}
 		if (template.content.querySelector('dt') === null || template.content.querySelector('dd') === null) {
 			throw new TypeError(`The <template> must contain at least 1 <dt> and at least 1 <dd>.`)
@@ -336,14 +271,10 @@
 		if ([...template.content.querySelectorAll('*')].some((el) => !el.matches('dt, dd'))) {
 			throw new TypeError(`The <template> must only contain <dt> or <dd> elements.`)
 		}
-<<<<<<< HEAD
-		if ([...template.content.children].indexOf(template.content.querySelector('dt:last-of-type') !) >= [...template.content.children].indexOf(template.content.querySelector('dd:first-of-type') !)) {
-=======
 		if (
 			[...template.content.children].indexOf(template.content.querySelector('dt:last-of-type')!) >=
 			[...template.content.children].indexOf(template.content.querySelector('dd:first-of-type')!)
 		) {
->>>>>>> 5e03e414
 			throw new TypeError(`All <dd> elements must follow all <dt> elements inside the <template>.`)
 		}
 	}
