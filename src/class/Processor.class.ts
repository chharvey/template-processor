import * as xjs from 'extrajs'


/**
 * A processing function specifies how to transform a template into markup.
 *
 * This function modifies a given document or document fragment, filling it in with given data.
 * Additionally it may use any rendering options passed.
 * It *should not* have a `this` context, and it *should not* have a return value.
 *
 * If this function does have a `this` context, a `this_arg` may be passed to
 * {@link Processor.process} or {@link Processor#process}.
 * Any return value of the function does nothing.
 *
<<<<<<< HEAD
 * @param   <S> the type of content to process
 * @param   <T> the type of the data to fill when processing
 * @param   <U> the type of the processing options object
 * @param   frag the document or document fragment to process
 * @param   data the data to fill the content when processing
 * @param   opts additional processing options
=======
 * @typeparam T  the type of the `data` parameter
 * @typeparam U  the type of the `options` object parameter
 * @param   frag the template content to process
 * @param   data the data to fill the template when processing
 * @param   options additional processing options
>>>>>>> 78fa4b6c
 */
export type ProcessingFunction<S extends Document|DocumentFragment, T, U extends object> = (this: any, frag: S, data: T, opts: U) => void
/**
 * Asynchronous {@link ProcessingFunction}.
<<<<<<< HEAD
 * @param   <S> the type of content to process
 * @param   <T> the type of the data to fill when processing
 * @param   <U> the type of the processing options object
 * @param   frag the document or document fragment to process
 * @param   data the data to fill the content upon rendering
=======
 * @typeparam T  the type of the `data` parameter
 * @typeparam U  the type of the `options` object parameter
 * @param   frag the template content to process
 * @param   data the data to fill the template upon rendering
>>>>>>> 78fa4b6c
 * @param   options additional processing options
 */
export type ProcessingFunctionAsync<S extends Document|DocumentFragment, T, U extends object> = (this: any, frag: S, data: T, opts: U) => Promise<void>


/**
 * A Processor stores processing operations for a template and a processing function.
 * @param   <T> the type of the data to fill when processing
 * @param   <U> the type of the processing options object
 */
export default class Processor<T, U extends object = object> {
	/**
	 * Process a document or document fragment with some data, and return the same content, modified.
	 *
	 * This method is equivalent to {@link Processor#process}, but useful if you have
<<<<<<< HEAD
	 * a whole document, or a document fragment but no `<template>` element to which it belongs.
	 * @param   <S>          the type of content to process
	 * @param   <V>          the type of the data to fill when processing
	 * @param   <W>          the type of the processing options object
	 * @param   frag         the document or document fragment to process
=======
	 * a document fragment but no `<template>` element to which it belongs.
	 * @typeparam V          the type of the data to fill
	 * @typeparam W          the type of the `options` object
	 * @param   frag         the document fragment to process
>>>>>>> 78fa4b6c
	 * @param   instructions the processing function to use, taking `frag` as an argument
	 * @param   data         the data to fill the content when processing
	 * @param   options      additional processing options
	 * @param   this_arg     the `this` context, if any, in which the instructions is called
	 * @returns the processed content (modified)
	 */
	static process<S extends Document|DocumentFragment, V, W extends object>(frag: S, instructions: ProcessingFunction<S, V, W>, data: V, options: W = ({} as W), this_arg: unknown = null): S {
		instructions.call(this_arg, frag, data, options)
		return frag
	}
	/**
	 * Asynchronous {@link Processor.process}.
<<<<<<< HEAD
	 * @param   <S>          the type of content to process
	 * @param   <V>          the type of the data to fill when processing
	 * @param   <W>          the type of the processing options object
	 * @param   frag         the document or document fragment to process
=======
	 * @typeparam V          the type of the data to fill
	 * @typeparam W          the type of the `options` object
	 * @param   frag         the document fragment to process
>>>>>>> 78fa4b6c
	 * @param   instructions the processing function to use, taking `frag` as an argument
	 * @param   data         the data to fill the content when processing
	 * @param   options      additional processing options
	 * @param   this_arg     the `this` context, if any, in which the instructions is called
	 * @returns the processed content (modified)
	 */
	static async processAsync<S extends Document|DocumentFragment, V, W extends object>(frag: S, instructions: ProcessingFunctionAsync<S, V, W>, data: V|Promise<V>, options: W|Promise<W> = ({} as W), this_arg: unknown = null): Promise<S> {
		await instructions.call(this_arg, frag, await data, await options)
		return frag
	}

	/**
	 * Populate a list or sequence of similar elements with items containing data.
	 *
	 * This method appends items to the end of the list.
	 * The items are the result of rendering the given data.
	 * In order to determine how the data is rendered, the given list must have
	 * a `<template>` child, which in turn has a valid content model.
	 *
	 * Notes:
	 * - The list element may contain multiple `<template>` children, but this method uses only the first one.
	 * - The list element may also already have any number of children; they are not affected.
	 *
	 * Example:
	 * ```js
	 * const { document } = new jsdom.JSDOM(`
	 * <ol>
	 * 	<template>
	 * 		<li>
	 * 			<a href="{{ url }}">{{ text }}</a>
	 * 		</li>
	 * 	</template>
	 * </ol>
	 * `).window
	 * const dataset = [
	 * 	{ "url": "#0", "text": "Career Connections" },
	 * 	{ "url": "#1", "text": "Getting Licensed & Certified" },
	 * 	{ "url": "#2", "text": "Career resources" },
	 * 	{ "url": "#3", "text": "Code of Ethics" }
	 * ]
	 * const options = {
	 * 	suffix: ' &rarr;'
	 * }
	 * Processor.populateList(document.querySelector('ol'), (f, d, o) => {
	 * 	f.querySelector('a').href        = d.url
	 * 	f.querySelector('a').textContent = d.text + o.suffix
	 * }, dataset, options)
	 * ```
	 *
	 * @typeparam V          the type of the data to fill
	 * @typeparam W          the type of the `options` object
	 * @param   list         the list containing a template to process
	 * @param   instructions the processing function to use
	 * @param   dataset      the data to populate the list
	 * @param   options      additional processing options for all items
	 * @param   this_arg     the `this` context, if any, in which the instructions is called
	 * @throws  {ReferenceError} if the given list does not contain a `<template>`
	 * @throws  {TypeError}      if the `<template>` does not have valid children
	 */
<<<<<<< HEAD
	static populateList<V, W extends object>(list: HTMLElement, instructions: ProcessingFunction<DocumentFragment, V, W>, dataset: V[], options?: W, this_arg: unknown = null): void {
		let template: HTMLTemplateElement|null = list.querySelector('template')
=======
	static populateList<V, W extends object>(list: HTMLElement, instructions: ProcessingFunction<V, W>, dataset: V[], options?: W, this_arg: unknown = null): void {
		const template: HTMLTemplateElement|null = list.querySelector('template')
>>>>>>> 78fa4b6c
		if (template === null) {
			throw new ReferenceError(`This <${list.tagName.toLowerCase()}> does not have a <template> descendant.`)
		}
		xjs.Object.switch<void>(list.tagName.toLowerCase(), {
			'ol'    : ( tpl: HTMLTemplateElement) => checkDOM(tpl, 'li'   ),
			'ul'    : ( tpl: HTMLTemplateElement) => checkDOM(tpl, 'li'   ),
			'table' : ( tpl: HTMLTemplateElement) => checkDOM(tpl, 'tbody'),
			'thead' : ( tpl: HTMLTemplateElement) => checkDOM(tpl, 'tr'   ),
			'tbody' : ( tpl: HTMLTemplateElement) => checkDOM(tpl, 'tr'   ),
			'tfoot' : ( tpl: HTMLTemplateElement) => checkDOM(tpl, 'tr'   ),
			'tr'    : ( tpl: HTMLTemplateElement) => checkDOM(tpl, 'td'   ),
			'dl'    : ( tpl: HTMLTemplateElement) => checkDOM_dl(tpl),
			default : (_tpl: HTMLTemplateElement) => {},
		})(template)
		const processor: Processor<V, W> = new Processor(template, instructions)
		list.append(...dataset.map((data) => processor.process(data, options, this_arg)))
	}
	/**
	 * Asynchronous {@link Processor.populateList}
	 * @typeparam V          the type of the data to fill
	 * @typeparam W          the type of the `options` object
	 * @param   list         the list containing a template to process
	 * @param   instructions the processing function to use
	 * @param   dataset      the data to populate the list
	 * @param   options      additional processing options for all items
	 * @param   this_arg     the `this` context, if any, in which the instructions is called
	 * @throws  {ReferenceError} if the given list does not contain a `<template>`
	 * @throws  {TypeError}      if the `<template>` does not have valid children
	 */
<<<<<<< HEAD
	static async populateListAsync<V, W extends object>(list: HTMLElement, instructions: ProcessingFunctionAsync<DocumentFragment, V, W>, dataset: V[]|Promise<V[]>, options?: W|Promise<W>, this_arg: unknown = null): Promise<void> {
		let template: HTMLTemplateElement|null = list.querySelector('template')
=======
	static async populateListAsync<V, W extends object>(list: HTMLElement, instructions: ProcessingFunctionAsync<V, W>, dataset: V[]|Promise<V[]>, options?: W|Promise<W>, this_arg: unknown = null): Promise<void> {
		const template: HTMLTemplateElement|null = list.querySelector('template')
>>>>>>> 78fa4b6c
		if (template === null) {
			throw new ReferenceError(`This <${list.tagName.toLowerCase()}> does not have a <template> descendant.`)
		}
		xjs.Object.switch<void>(list.tagName.toLowerCase(), {
			'ol'    : ( tpl: HTMLTemplateElement) => checkDOM(tpl, 'li'   ),
			'ul'    : ( tpl: HTMLTemplateElement) => checkDOM(tpl, 'li'   ),
			'table' : ( tpl: HTMLTemplateElement) => checkDOM(tpl, 'tbody'),
			'thead' : ( tpl: HTMLTemplateElement) => checkDOM(tpl, 'tr'   ),
			'tbody' : ( tpl: HTMLTemplateElement) => checkDOM(tpl, 'tr'   ),
			'tfoot' : ( tpl: HTMLTemplateElement) => checkDOM(tpl, 'tr'   ),
			'tr'    : ( tpl: HTMLTemplateElement) => checkDOM(tpl, 'td'   ),
			'dl'    : ( tpl: HTMLTemplateElement) => checkDOM_dl(tpl),
			default : (_tpl: HTMLTemplateElement) => {},
		})(template)
		const processor: Processor<V, W> = new Processor(template, () => {}, instructions)
		list.append(... await Promise.all((await dataset).map((data) => processor.processAsync(data, options, this_arg))))
	}


	/**
	 * This object’s template, which is to be processed.
	 */
	private readonly _TEMPLATE: HTMLTemplateElement;
	/**
	 * This object’s processing function, which contains instructions for processing the template.
	 */
	private readonly _INSTRUCTIONS: ProcessingFunction<DocumentFragment, T, U>;
	/**
	 * Asynchronous {@link Processor#_INSTRUCTIONS}.
	 */
	private readonly _INSTRUCTIONS_ASYNC: ProcessingFunctionAsync<DocumentFragment, T, U>|null;

	/**
	 * Construct a new Processor object.
	 * @param template           the template to process
	 * @param instructions       the processing function to use
	 * @param instructions_async an alternative processing function, asynchronous
	 */
	constructor(template: HTMLTemplateElement, instructions: ProcessingFunction<DocumentFragment, T, U>, instructions_async: ProcessingFunctionAsync<DocumentFragment, T, U>|null = null) {
		this._TEMPLATE           = template
		this._INSTRUCTIONS       = instructions
		this._INSTRUCTIONS_ASYNC = instructions_async
	}

	/**
	 * Process this component’s template with some data, and return the resulting fragment.
<<<<<<< HEAD
	 * @param   data     the data to fill the content when processing
=======
	 * @typeparam T      the type of the data to fill
	 * @typeparam U      the type of the `options` object
	 * @param   data     the data to fill
>>>>>>> 78fa4b6c
	 * @param   options  additional processing options
	 * @param   this_arg the `this` context, if any, in which this object’s instructions is called
	 * @returns the processed output
	 */
	process(data: T, options?: U, this_arg?: unknown): DocumentFragment {
		if (this._INSTRUCTIONS_ASYNC !== null) {
			console.info('An asynchronous instruction is available; did you mean to call `processAsync()`?')
		}
		const frag: DocumentFragment = this._TEMPLATE.content.cloneNode(true) as DocumentFragment // NB{LINK} https://dom.spec.whatwg.org/#dom-node-clonenode
		return Processor.process(frag, this._INSTRUCTIONS, data, options, this_arg)
	}
	/**
	 * Asynchronous {@link Processor#process}.
<<<<<<< HEAD
	 * @param   data     the data to fill the content when processing
=======
	 * @typeparam T      the type of the data to fill
	 * @typeparam U      the type of the `options` object
	 * @param   data     the data to fill
>>>>>>> 78fa4b6c
	 * @param   options  additional processing options
	 * @param   this_arg the `this` context, if any, in which this object’s instructions is called
	 * @returns the processed output
	 */
	async processAsync(data: T|Promise<T>, options?: U|Promise<U>, this_arg?: unknown): Promise<DocumentFragment> {
		if (this._INSTRUCTIONS_ASYNC === null) {
			console.warn('No asynchronous instructions found. Executing synchronous instructions instead…')
			return this.process(await data, await options, this_arg)
		}
		const frag: DocumentFragment = this._TEMPLATE.content.cloneNode(true) as DocumentFragment // NB{LINK} https://dom.spec.whatwg.org/#dom-node-clonenode
		return Processor.processAsync(frag, this._INSTRUCTIONS_ASYNC, data, options, this_arg)
	}
}


/**
 * Check the proper DOM structure of a `<template>` element within a
 * `<ol>`, `<ul>`, `<table>`, `<thead/tfoot/tbody>`, or `<tr>` element.
 * @param   tpl           the `<template>` element within the list
 * @param   child_tagname the tagname of the child within the `<template>`
 * @throws  {TypeError} if the `<template>` has less than or more than 1 child element
 * @throws  {TypeError} if the `<template>` has the incorrect child element type
 */
const checkDOM = (tpl: HTMLTemplateElement, child_tagname: string): void => {
	if (tpl.content.children.length !== 1) {
		throw new TypeError('The <template> must contain exactly 1 element.')
	}
	if (!tpl.content.children[0].matches(child_tagname)) {
		throw new TypeError(`The <template> must contain exactly 1 <${child_tagname}>.`)
	}
}

/**
 * {@link checkDOM} for `<dl>` lists.
 *
 * Specifically, the `<template>` must contain at least 1 `<dt>` followed by at least 1 `<dd>`.
 * @param   tpl           the `<template>` element within the list
 * @param   child_tagname the tagname of the child within the `<template>`
 * @throws  {TypeError} if the `<template>` has less than 1 child element
 * @throws  {TypeError} if the `<template>` has the incorrect children element types
 */
const checkDOM_dl = (tpl: HTMLTemplateElement): void => {
	if (tpl.content.children.length < 1) {
		throw new TypeError('The <template> must contain at least 1 element.')
	}
	if (tpl.content.querySelector('dt') === null || tpl.content.querySelector('dd') === null) {
		throw new TypeError(`The <template> must contain at least 1 <dt> and at least 1 <dd>.`)
	}
	if ([...tpl.content.querySelectorAll('*')].some((el) => !el.matches('dt, dd'))) {
		throw new TypeError(`The <template> must only contain <dt> or <dd> elements.`)
	}
	if ([...tpl.content.children].indexOf(tpl.content.querySelector('dt:last-of-type') !) >= [...tpl.content.children].indexOf(tpl.content.querySelector('dd:first-of-type') !)) {
		throw new TypeError(`All <dd> elements must follow all <dt> elements inside the <template>.`)
	}
}<|MERGE_RESOLUTION|>--- conflicted
+++ resolved
@@ -12,37 +12,22 @@
  * {@link Processor.process} or {@link Processor#process}.
  * Any return value of the function does nothing.
  *
-<<<<<<< HEAD
- * @param   <S> the type of content to process
- * @param   <T> the type of the data to fill when processing
- * @param   <U> the type of the processing options object
+ * @typeparam S  the type of content to process
+ * @typeparam T  the type of the data to fill when processing
+ * @typeparam U  the type of the processing options object
  * @param   frag the document or document fragment to process
  * @param   data the data to fill the content when processing
  * @param   opts additional processing options
-=======
- * @typeparam T  the type of the `data` parameter
- * @typeparam U  the type of the `options` object parameter
- * @param   frag the template content to process
- * @param   data the data to fill the template when processing
- * @param   options additional processing options
->>>>>>> 78fa4b6c
  */
 export type ProcessingFunction<S extends Document|DocumentFragment, T, U extends object> = (this: any, frag: S, data: T, opts: U) => void
 /**
  * Asynchronous {@link ProcessingFunction}.
-<<<<<<< HEAD
- * @param   <S> the type of content to process
- * @param   <T> the type of the data to fill when processing
- * @param   <U> the type of the processing options object
+ * @typeparam S  the type of content to process
+ * @typeparam T  the type of the data to fill when processing
+ * @typeparam U  the type of the processing options object
  * @param   frag the document or document fragment to process
  * @param   data the data to fill the content upon rendering
-=======
- * @typeparam T  the type of the `data` parameter
- * @typeparam U  the type of the `options` object parameter
- * @param   frag the template content to process
- * @param   data the data to fill the template upon rendering
->>>>>>> 78fa4b6c
- * @param   options additional processing options
+ * @param   opts additional processing options
  */
 export type ProcessingFunctionAsync<S extends Document|DocumentFragment, T, U extends object> = (this: any, frag: S, data: T, opts: U) => Promise<void>
 
@@ -57,18 +42,11 @@
 	 * Process a document or document fragment with some data, and return the same content, modified.
 	 *
 	 * This method is equivalent to {@link Processor#process}, but useful if you have
-<<<<<<< HEAD
 	 * a whole document, or a document fragment but no `<template>` element to which it belongs.
-	 * @param   <S>          the type of content to process
-	 * @param   <V>          the type of the data to fill when processing
-	 * @param   <W>          the type of the processing options object
+	 * @typeparam S          the type of content to process
+	 * @typeparam V          the type of the data to fill when processing
+	 * @typeparam W          the type of the processing options object
 	 * @param   frag         the document or document fragment to process
-=======
-	 * a document fragment but no `<template>` element to which it belongs.
-	 * @typeparam V          the type of the data to fill
-	 * @typeparam W          the type of the `options` object
-	 * @param   frag         the document fragment to process
->>>>>>> 78fa4b6c
 	 * @param   instructions the processing function to use, taking `frag` as an argument
 	 * @param   data         the data to fill the content when processing
 	 * @param   options      additional processing options
@@ -81,16 +59,10 @@
 	}
 	/**
 	 * Asynchronous {@link Processor.process}.
-<<<<<<< HEAD
-	 * @param   <S>          the type of content to process
-	 * @param   <V>          the type of the data to fill when processing
-	 * @param   <W>          the type of the processing options object
+	 * @typeparam S          the type of content to process
+	 * @typeparam V          the type of the data to fill when processing
+	 * @typeparam W          the type of the processing options object
 	 * @param   frag         the document or document fragment to process
-=======
-	 * @typeparam V          the type of the data to fill
-	 * @typeparam W          the type of the `options` object
-	 * @param   frag         the document fragment to process
->>>>>>> 78fa4b6c
 	 * @param   instructions the processing function to use, taking `frag` as an argument
 	 * @param   data         the data to fill the content when processing
 	 * @param   options      additional processing options
@@ -150,13 +122,8 @@
 	 * @throws  {ReferenceError} if the given list does not contain a `<template>`
 	 * @throws  {TypeError}      if the `<template>` does not have valid children
 	 */
-<<<<<<< HEAD
 	static populateList<V, W extends object>(list: HTMLElement, instructions: ProcessingFunction<DocumentFragment, V, W>, dataset: V[], options?: W, this_arg: unknown = null): void {
-		let template: HTMLTemplateElement|null = list.querySelector('template')
-=======
-	static populateList<V, W extends object>(list: HTMLElement, instructions: ProcessingFunction<V, W>, dataset: V[], options?: W, this_arg: unknown = null): void {
 		const template: HTMLTemplateElement|null = list.querySelector('template')
->>>>>>> 78fa4b6c
 		if (template === null) {
 			throw new ReferenceError(`This <${list.tagName.toLowerCase()}> does not have a <template> descendant.`)
 		}
@@ -186,13 +153,8 @@
 	 * @throws  {ReferenceError} if the given list does not contain a `<template>`
 	 * @throws  {TypeError}      if the `<template>` does not have valid children
 	 */
-<<<<<<< HEAD
 	static async populateListAsync<V, W extends object>(list: HTMLElement, instructions: ProcessingFunctionAsync<DocumentFragment, V, W>, dataset: V[]|Promise<V[]>, options?: W|Promise<W>, this_arg: unknown = null): Promise<void> {
-		let template: HTMLTemplateElement|null = list.querySelector('template')
-=======
-	static async populateListAsync<V, W extends object>(list: HTMLElement, instructions: ProcessingFunctionAsync<V, W>, dataset: V[]|Promise<V[]>, options?: W|Promise<W>, this_arg: unknown = null): Promise<void> {
 		const template: HTMLTemplateElement|null = list.querySelector('template')
->>>>>>> 78fa4b6c
 		if (template === null) {
 			throw new ReferenceError(`This <${list.tagName.toLowerCase()}> does not have a <template> descendant.`)
 		}
@@ -239,13 +201,9 @@
 
 	/**
 	 * Process this component’s template with some data, and return the resulting fragment.
-<<<<<<< HEAD
-	 * @param   data     the data to fill the content when processing
-=======
 	 * @typeparam T      the type of the data to fill
 	 * @typeparam U      the type of the `options` object
-	 * @param   data     the data to fill
->>>>>>> 78fa4b6c
+	 * @param   data     the data to fill the content when processing
 	 * @param   options  additional processing options
 	 * @param   this_arg the `this` context, if any, in which this object’s instructions is called
 	 * @returns the processed output
@@ -259,13 +217,9 @@
 	}
 	/**
 	 * Asynchronous {@link Processor#process}.
-<<<<<<< HEAD
-	 * @param   data     the data to fill the content when processing
-=======
 	 * @typeparam T      the type of the data to fill
 	 * @typeparam U      the type of the `options` object
-	 * @param   data     the data to fill
->>>>>>> 78fa4b6c
+	 * @param   data     the data to fill the content when processing
 	 * @param   options  additional processing options
 	 * @param   this_arg the `this` context, if any, in which this object’s instructions is called
 	 * @returns the processed output
