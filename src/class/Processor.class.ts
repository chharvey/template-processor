/**
 * A processing function specifies how to transform a template into markup.
 *
 * This function modifies a given document or document fragment, filling it in with given data.
 * Additionally it may use any rendering options passed.
 * It *should not* have a `this` context, and it *should not* have a return value.
 *
 * If this function does have a `this` context, a `this_arg` may be passed to
 * {@link Processor.process} or {@link Processor#process}.
 * Any return value of the function does nothing.
 *
 * @param   <S> the type of content to process
 * @param   <T> the type of the data to fill when processing
 * @param   <U> the type of the processing options object
 * @param   frag the document or document fragment to process
 * @param   data the data to fill the content when processing
 * @param   opts additional processing options
 */
<<<<<<< HEAD
export type ProcessingFunction<T, U extends object> = (this: any, frag: DocumentFragment, data: T, opts: U) => void
=======
export interface ProcessingFunction<S extends Document|DocumentFragment, T, U extends object> extends Function {
	(this: any, frag: S, data: T, opts: U): void;
	call(this_arg: unknown, frag: S, data: T, opts: U): void;
}
>>>>>>> 3b518046
/**
 * Asynchronous {@link ProcessingFunction}.
 * @param   <S> the type of content to process
 * @param   <T> the type of the data to fill when processing
 * @param   <U> the type of the processing options object
 * @param   frag the document or document fragment to process
 * @param   data the data to fill the content upon rendering
 * @param   options additional processing options
 */
<<<<<<< HEAD
export type ProcessingFunctionAsync<T, U extends object> = (this: any, frag: DocumentFragment, data: T, opts: U) => Promise<void>
=======
export interface ProcessingFunctionAsync<S extends Document|DocumentFragment, T, U extends object> extends Function {
	(this: any, frag: S, data: T, opts: U): Promise<void>;
	call(this_arg: unknown, frag: S, data: T, opts: U): Promise<void>;
}
>>>>>>> 3b518046


/**
 * A Processor stores processing operations for a template and a processing function.
 * @param   <T> the type of the data to fill when processing
 * @param   <U> the type of the processing options object
 */
export default class Processor<T, U extends object> {
	/**
	 * Process a document or document fragment with some data, and return the same content, modified.
	 *
	 * This method is equivalent to {@link Processor#process}, but useful if you have
	 * a whole document, or a document fragment but no `<template>` element to which it belongs.
	 * @param   <S>          the type of content to process
	 * @param   <V>          the type of the data to fill when processing
	 * @param   <W>          the type of the processing options object
	 * @param   frag         the document or document fragment to process
	 * @param   instructions the processing function to use, taking `frag` as an argument
	 * @param   data         the data to fill the content when processing
	 * @param   options      additional processing options
	 * @param   this_arg     the `this` context, if any, in which the instructions is called
	 * @returns the processed content (modified)
	 */
	static process<S extends Document|DocumentFragment, V, W extends object>(frag: S, instructions: ProcessingFunction<S, V, W>, data: V, options: W = ({} as W), this_arg: unknown = null): S {
		instructions.call(this_arg, frag, data, options)
		return frag
	}
	/**
	 * Asynchronous {@link Processor.process}.
	 * @param   <S>          the type of content to process
	 * @param   <V>          the type of the data to fill when processing
	 * @param   <W>          the type of the processing options object
	 * @param   frag         the document or document fragment to process
	 * @param   instructions the processing function to use, taking `frag` as an argument
	 * @param   data         the data to fill the content when processing
	 * @param   options      additional processing options
	 * @param   this_arg     the `this` context, if any, in which the instructions is called
	 * @returns the processed content (modified)
	 */
	static async processAsync<S extends Document|DocumentFragment, V, W extends object>(frag: S, instructions: ProcessingFunctionAsync<S, V, W>, data: V, options: W = ({} as W), this_arg: unknown = null): Promise<S> {
		await instructions.call(this_arg, frag, data, options)
		return frag
	}


	/**
	 * This object’s template, which is to be processed.
	 */
	private readonly _TEMPLATE: HTMLTemplateElement;
	/**
	 * This object’s processing function, which contains instructions for processing the template.
	 */
	private readonly _INSTRUCTIONS: ProcessingFunction<DocumentFragment, T, U>;
	/**
	 * Asynchronous {@link Processor#_INSTRUCTIONS}.
	 */
	private readonly _INSTRUCTIONS_ASYNC: ProcessingFunctionAsync<DocumentFragment, T, U>|null;

	/**
	 * Construct a new Processor object.
	 * @param template           the template to process
	 * @param instructions       the processing function to use
	 * @param instructions_async an alternative processing function, asynchronous
	 */
	constructor(template: HTMLTemplateElement, instructions: ProcessingFunction<DocumentFragment, T, U>, instructions_async: ProcessingFunctionAsync<DocumentFragment, T, U>|null = null) {
		this._TEMPLATE           = template
		this._INSTRUCTIONS       = instructions
		this._INSTRUCTIONS_ASYNC = instructions_async
	}

	/**
	 * Process this component’s template with some data, and return the resulting fragment.
	 * @param   data     the data to fill the content when processing
	 * @param   options  additional processing options
	 * @param   this_arg the `this` context, if any, in which this object’s instructions is called
	 * @returns the processed output
	 */
	process(data: T, options?: U, this_arg?: unknown): DocumentFragment {
		if (this._INSTRUCTIONS_ASYNC !== null) {
			console.warn('An asynchronous instruction is available; did you mean to call `processAsync()`?')
		}
		let frag: DocumentFragment = this._TEMPLATE.content.cloneNode(true) as DocumentFragment // NB{LINK} https://dom.spec.whatwg.org/#dom-node-clonenode
		return Processor.process(frag, this._INSTRUCTIONS, data, options, this_arg)
	}
	/**
	 * Asynchronous {@link Processor#process}.
	 * @param   data     the data to fill the content when processing
	 * @param   options  additional processing options
	 * @param   this_arg the `this` context, if any, in which this object’s instructions is called
	 * @returns the processed output
	 */
	async processAsync(data: T, options?: U, this_arg?: unknown): Promise<DocumentFragment> {
		if (this._INSTRUCTIONS_ASYNC === null) {
			console.warn('No asynchronous instructions found. Executing synchronous instructions instead…')
			return this.process(data, options, this_arg)
		}
		let frag: DocumentFragment = this._TEMPLATE.content.cloneNode(true) as DocumentFragment // NB{LINK} https://dom.spec.whatwg.org/#dom-node-clonenode
		return Processor.processAsync(frag, this._INSTRUCTIONS_ASYNC, data, options, this_arg)
	}
}<|MERGE_RESOLUTION|>--- conflicted
+++ resolved
@@ -16,14 +16,7 @@
  * @param   data the data to fill the content when processing
  * @param   opts additional processing options
  */
-<<<<<<< HEAD
-export type ProcessingFunction<T, U extends object> = (this: any, frag: DocumentFragment, data: T, opts: U) => void
-=======
-export interface ProcessingFunction<S extends Document|DocumentFragment, T, U extends object> extends Function {
-	(this: any, frag: S, data: T, opts: U): void;
-	call(this_arg: unknown, frag: S, data: T, opts: U): void;
-}
->>>>>>> 3b518046
+export type ProcessingFunction<S extends Document|DocumentFragment, T, U extends object> = (this: any, frag: S, data: T, opts: U) => void
 /**
  * Asynchronous {@link ProcessingFunction}.
  * @param   <S> the type of content to process
@@ -33,14 +26,7 @@
  * @param   data the data to fill the content upon rendering
  * @param   options additional processing options
  */
-<<<<<<< HEAD
-export type ProcessingFunctionAsync<T, U extends object> = (this: any, frag: DocumentFragment, data: T, opts: U) => Promise<void>
-=======
-export interface ProcessingFunctionAsync<S extends Document|DocumentFragment, T, U extends object> extends Function {
-	(this: any, frag: S, data: T, opts: U): Promise<void>;
-	call(this_arg: unknown, frag: S, data: T, opts: U): Promise<void>;
-}
->>>>>>> 3b518046
+export type ProcessingFunctionAsync<S extends Document|DocumentFragment, T, U extends object> = (this: any, frag: S, data: T, opts: U) => Promise<void>
 
 
 /**
